--- conflicted
+++ resolved
@@ -32,25 +32,15 @@
 }
 
 type Process struct {
-<<<<<<< HEAD
-	Pid     int    `json:"pid"`
-	Ppid    int    `json:"ppid"`
-	Name    string `json:"name"`
-	State   string `json:"state"`
-	CmdLine string `json:"cmdline"`
-	Mem     sigar.ProcMem
-	Cpu     sigar.ProcTime
-=======
-	Pid     int          `json:"pid"`
-	Ppid    int          `json:"ppid"`
-	Name    string       `json:"name"`
-	State   string       `json:"state"`
-	Username  string     `json:"username"`
-	CmdLine string       `json:"cmdline"`
-	Mem     *ProcMemStat `json:"mem"`
-	Cpu     *ProcCpuTime `json:"cpu"`
->>>>>>> c65dc44b
-	ctime   time.Time
+	Pid      int    `json:"pid"`
+	Ppid     int    `json:"ppid"`
+	Name     string `json:"name"`
+	Username string `json:"username"`
+	State    string `json:"state"`
+	CmdLine  string `json:"cmdline"`
+	Mem      sigar.ProcMem
+	Cpu      sigar.ProcTime
+	ctime    time.Time
 }
 
 type FileSystemStat struct {
@@ -185,14 +175,14 @@
 	cmdLine := strings.Join(args.List, " ")
 
 	proc := Process{
-		Pid:     pid,
-		Ppid:    state.Ppid,
-		Name:    state.Name,
-		State:   getProcState(byte(state.State)),
-		Username:  state.Username,
-		CmdLine: cmdLine,
-		Mem:     mem,
-		Cpu:     cpu,
+		Pid:      pid,
+		Ppid:     state.Ppid,
+		Name:     state.Name,
+		State:    getProcState(byte(state.State)),
+		Username: state.Username,
+		CmdLine:  cmdLine,
+		Mem:      mem,
+		Cpu:      cpu,
 	}
 	proc.ctime = time.Now()
 

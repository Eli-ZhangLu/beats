--- conflicted
+++ resolved
@@ -1,12 +1,5 @@
 {
     "@timestamp": "2017-10-12T08:05:34.853Z",
-<<<<<<< HEAD
-    "agent": {
-        "hostname": "host.example.com",
-        "name": "host.example.com"
-    },
-=======
->>>>>>> de955be0
     "etcd": {
         "api_version": "2",
         "store": {
@@ -30,21 +23,12 @@
                 "count": 0
             },
             "gets": {
-<<<<<<< HEAD
-                "fail": 3,
-                "success": 0
-            },
-            "sets": {
-                "fail": 0,
-                "success": 4
-=======
                 "fail": 4,
                 "success": 2
             },
             "sets": {
                 "fail": 0,
                 "success": 12
->>>>>>> de955be0
             },
             "update": {
                 "fail": 0,

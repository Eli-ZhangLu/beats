--- conflicted
+++ resolved
@@ -37,13 +37,9 @@
  
     - name: beat.name
       description: >
-<<<<<<< HEAD
         Name of the Beat sending the events. If the shipper name is set
         in the configuration file, then that value is used. If it is not set,
         the hostname is used.
-=======
-        The name of the Beat sending the statistics
->>>>>>> fc90ab46
 
     - name: beat.hostname
       description: >
@@ -142,14 +138,9 @@
         - name: steal
           path: cpu.steal
           type: int
-          description:
-<<<<<<< HEAD
-            CPU time in involuntary wait by the virtual CPU while the hypervisor
-            is servicing another processor CPU time stolen from a virtual machine.
-=======
+          description: >
             The amount of CPU time spent in involuntary wait by the virtual CPU while the hypervisor
             was servicing another processor.
->>>>>>> fc90ab46
             Available only on Unix.
 
 
